--- conflicted
+++ resolved
@@ -108,10 +108,6 @@
   %section.compatability.hardware
     %h2 Works with:
     .devices
-<<<<<<< HEAD
-      = #partial "documentation/partials/arduino"
-=======
       = partial "documentation/partials/arduino"
->>>>>>> b0c7fa52
       = partial "documentation/partials/digispark"
 
