---
title: Cylon.js - Analog Sensor Driver
author: The Hybrid Group
page_title: Analog Sensor
page_subtitle: Driver
page_title_show: true
layout: documentation

arduino_platform: true
---

%section.intro
  = image_tag "/images/devices/analog-sensor.jpg", class: "display"
  %p
    Makes it possible to interact with analog inputs on your device and obtain values that represent the analog input send by the sensors.
    The value received from an analog input read from the sensor goes from 0 to 1027.

%section.how_to
  %h2 How To Connect
  :markdown
        :::bash
        coming soon
        

%section.how-to
  %h2 How To Use
  %p 
    This example detects lower and upper limits on a photoresistor sensor.
  :markdown
        :::javascript
        coming soon

%section.public-methods
  .commands_api
    = partial "/documentation/drivers/partials/gpio/commands_analog_sensor"
  .commands_api
    = partial "/documentation/drivers/partials/gpio/events_analog_sensor"   

<<<<<<< HEAD
%section.circuit#Circuit
  %h2 Circuit 
  .description_circuit
    %p
  .image_circuit
    %img{:src => "/documentation/drivers/breadboards/gpio/analog_sensor_bb.png", :alt => ""}/ 
  .clear 
   
=======
%section.circuit
  %h2 Circuit
  %p
    Circuit for analog sensors is pretty much the same as the button circuit, you just need to substitute
    the button for a photoresistor.
    %br/ 
    =link_to "http://arduino.cc/en/tutorial/button", "http://arduino.cc/en/tutorial/button", target:"_blank" 
  %p
    It should look like the circuit in this example.
    %br/ 
    =link_to "http://arduino.cc/en/Tutorial/SwitchCase", "http://arduino.cc/en/Tutorial/SwitchCase", target:"_blank" 
>>>>>>> 7df4b7a4

%section.compatibility.hardware
  %h2 Compatibility
  =# TODO: Update platform list with all that work with this driver in Cylon.js.
  .devices
    = partial "documentation/partials/devices_platforms"<|MERGE_RESOLUTION|>--- conflicted
+++ resolved
@@ -36,7 +36,6 @@
   .commands_api
     = partial "/documentation/drivers/partials/gpio/events_analog_sensor"   
 
-<<<<<<< HEAD
 %section.circuit#Circuit
   %h2 Circuit 
   .description_circuit
@@ -45,19 +44,6 @@
     %img{:src => "/documentation/drivers/breadboards/gpio/analog_sensor_bb.png", :alt => ""}/ 
   .clear 
    
-=======
-%section.circuit
-  %h2 Circuit
-  %p
-    Circuit for analog sensors is pretty much the same as the button circuit, you just need to substitute
-    the button for a photoresistor.
-    %br/ 
-    =link_to "http://arduino.cc/en/tutorial/button", "http://arduino.cc/en/tutorial/button", target:"_blank" 
-  %p
-    It should look like the circuit in this example.
-    %br/ 
-    =link_to "http://arduino.cc/en/Tutorial/SwitchCase", "http://arduino.cc/en/Tutorial/SwitchCase", target:"_blank" 
->>>>>>> 7df4b7a4
 
 %section.compatibility.hardware
   %h2 Compatibility
