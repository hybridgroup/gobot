--- conflicted
+++ resolved
@@ -35,8 +35,6 @@
   .commands_api
     = partial "/documentation/drivers/partials/gpio/events_analog_sensor" 
 
-
-<<<<<<< HEAD
 %section.circuit#Circuit
   %h2 Circuit
   .description_circuit
@@ -44,18 +42,9 @@
   .image_circuit 
     %img{:src => "/documentation/drivers/breadboards/gpio/motor_bb.png", :alt => ""}/ 
   .clear 
-  
-%section.compatability.hardware
-  %h2 Works with:
-=======
-%section.circuit
-  %h2 Circuit
-  %p
-    =link_to "http://learn.adafruit.com/adafruit-arduino-lesson-13-dc-motors/breadboard-layout", "http://learn.adafruit.com/adafruit-arduino-lesson-13-dc-motors/breadboard-layout", target:"_blank" 
 
 %section.compatibility.hardware
   %h2 Compatibility
->>>>>>> 7df4b7a4
   =# TODO: Update platform list with all that work with this driver in Cylon.js.
   .devices
     = partial "documentation/partials/devices_platforms"
