%html
  %head
    %meta{:charset => "utf-8"}
    %meta{:content => "width=device-width, initial-scale=1.0", :name => "viewport"}/
    %meta{:content => "IE=edge,chrome=1", "http-equiv" => "X-UA-Compatible"}
    %meta{:content => current_page.data.description, :name => "description"}
    %meta{:content => current_page.data.author, :name => "author"}
    %title= current_page.data.title
    %script{:src => "//ajax.googleapis.com/ajax/libs/jquery/1.9.1/jquery.min.js"}
    /%link{href: "http://fonts.googleapis.com/css?family=Source+Code+Pro:300,400,500,700", rel: "stylesheet", type: "text/css"}/
    %link{href: "//fonts.googleapis.com/css?family=Inconsolata:400,700|Montserrat:700", rel: "stylesheet"}
    %link{href: "/stylesheets/style.css", rel: "stylesheet"}
    %link{href: '/favicon.ico', rel: 'shortcut icon', type: 'image/gif' }/
  %body
    .app
      .w
        %header.app-header{role: "banner"}
          .display
            %h1.app-logo
              %a{href: '/'} Gobot

          %span.menu
            =  link_to "Docs", "", (menu_item("documentation"))
            =  link_to "Hardware", "", (menu_item("hardware"))
            = # link_to "Videos", "", (menu_item("videos"))
            = # link_to "Blog", "", (menu_item("blog"))
            =  link_to "Github", "https://github.com/hybridgroup/gobot/", class: "item", target: "blanck"
      - unless current_page.data.hero.nil?
        .hero
          .container
            %h1.title
              Go, Robot, Go! Go Powered Robotics
            %h2.subtitle
              Gobot makes robotics
              = link_to "Simple", "", (menu_item("documentation/getting-started"))  
              and
              = link_to "Extensible.", "", (menu_item("documentation/platforms"))


            = link_to "Get Started", "documentation/getting-started", class: "cta" 
      - unless current_page.data.social.nil?
        .social
          .container
            .splitter
              %iframe{:allowtransparency => "true", :frameborder => "0", :height => "20", :scrolling => "0", :src => "http://ghbtns.com/github-btn.html?user=hybridgroup&repo=gobot&type=watch&count=true", :width => "95"}
              %iframe{:allowtransparency => "true", :frameborder => "0", :height => "20", :scrolling => "0", :src => "http://ghbtns.com/github-btn.html?user=hybridgroup&repo=gobot&type=fork&count=true", :width => "95"}
            .splitter
              %a.twitter-share-button{"data-dnt" => "true", "data-text" => "Go, Robot, Go! Golang for Robotics.", "data-url" => "http://gobot.io", "data-via" => "gobotio", :href => "https://twitter.com/share"} Tweet
              :javascript
                !function(d,s,id){var js,fjs=d.getElementsByTagName(s)[0],p=/^http:/.test(d.location)?'http':'https';if(!d.getElementById(id)){js=d.createElement(s);js.id=id;js.src=p+'://platform.twitter.com/widgets.js';fjs.parentNode.insertBefore(js,fjs);}}(document, 'script', 'twitter-wjs');
              %a.twitter-follow-button{"data-dnt" => "true", "data-show-count" => "false", :href => "https://twitter.com/gobotio"} Follow @gobotio
              :javascript
                !function(d,s,id){var js,fjs=d.getElementsByTagName(s)[0],p=/^http:/.test(d.location)?'http':'https';if(!d.getElementById(id)){js=d.createElement(s);js.id=id;js.src=p+'://platform.twitter.com/widgets.js';fjs.parentNode.insertBefore(js,fjs);}}(document, 'script', 'twitter-wjs');
      - unless current_page.data.page_title.nil?
        .page-title
          .w
            %h1.title= current_page.data.page_title
            - unless current_page.data.page_subtitle.nil?
              %h2.subtitle= current_page.data.page_subtitle
            - if content_for? :subtitle
              %h2.subtitle= yield_content(:subtitle)
      .container
        = yield
      - unless current_page.data.catcher.nil?
        %section.catcher
          .w
            %h3.phrase Ready to build the next big thing with JavaScript?
            = link_to "Get Started", "/documentation/getting-started", class: "cta"
    %footer.app-footer
      .w
        .copyright
          &copy; Copyright 2012-2013
          %a{:href => "http://hybridgroup.com"} The Hybrid Group.

<<<<<<< HEAD
    
=======
    :javascript
      (function(i,s,o,g,r,a,m){i['GoogleAnalyticsObject']=r;i[r]=i[r]||function(){
      (i[r].q=i[r].q||[]).push(arguments)},i[r].l=1*new Date();a=s.createElement(o),
      m=s.getElementsByTagName(o)[0];a.async=1;a.src=g;m.parentNode.insertBefore(a,m)
      })(window,document,'script','//www.google-analytics.com/analytics.js','ga');

      ga('create', 'UA-46433484-3', 'gobot.io');
      ga('send', 'pageview');
>>>>>>> b0c7fa52
<|MERGE_RESOLUTION|>--- conflicted
+++ resolved
@@ -72,9 +72,6 @@
           &copy; Copyright 2012-2013
           %a{:href => "http://hybridgroup.com"} The Hybrid Group.
 
-<<<<<<< HEAD
-    
-=======
     :javascript
       (function(i,s,o,g,r,a,m){i['GoogleAnalyticsObject']=r;i[r]=i[r]||function(){
       (i[r].q=i[r].q||[]).push(arguments)},i[r].l=1*new Date();a=s.createElement(o),
@@ -83,4 +80,3 @@
 
       ga('create', 'UA-46433484-3', 'gobot.io');
       ga('send', 'pageview');
->>>>>>> b0c7fa52
