language: go
<<<<<<< HEAD
dist: trusty
sudo: true
=======
sudo: false
dist: trusty
>>>>>>> ad75256f
go_import_path: gobot.io/x/gobot
go:
   - 1.7.5
   - 1.8.1
   - tip
matrix:
   allow_failures:
      - go: tip
addons:
   apt:
      packages:
         - libcv-dev
         - libcvaux-dev
         - libhighgui-dev
         - libopencv-dev
         - libsdl2-dev
         - libsdl2-image-dev
         - libsdl2-2.0.0
         - libusb-dev
         - xvfb
         - unzip
         - libgtk2.0-0
before_install:
   - cd $HOME/gopath/src/gobot.io/x/gobot
   - go get github.com/axw/gocov/gocov
install:
   - make deps
before_script:
   - export DISPLAY=:99.0
   - sh -e /etc/init.d/xvfb start
script:
   - echo "Ensuring code is well formatted"; ! gofmt -s -d . | read
   - bash -c 'set -e; echo "" > coverage.txt; for d in $(go list ./...); do go test -covermode=count -coverprofile=p.out $d; if [ -f p.out ]; then cat p.out >> coverage.txt; rm p.out; fi; done'
   - go test -race ./...
after_success:
   - bash <(curl -s https://codecov.io/bash)
branches:
   except:
      - gobot.io
      - /^gobot-.*$/
secure: "HggklzWOwKqImvjQe1yvojCoTaUBDrOVXRjsrZaoTaKpUtmho1tpCMtKF1dbyT0T5Y68P6f9e/XyANWVeziJNZ+YmNkY+CNdNYHiNnpl8att3MuL4hpwKDPAqLK8H2G+71j3O/rBvf6oIJHtSEesR5Sbb+2fSmhNFtLrDgp5FZA="<|MERGE_RESOLUTION|>--- conflicted
+++ resolved
@@ -1,11 +1,6 @@
 language: go
-<<<<<<< HEAD
-dist: trusty
-sudo: true
-=======
 sudo: false
 dist: trusty
->>>>>>> ad75256f
 go_import_path: gobot.io/x/gobot
 go:
    - 1.7.5
