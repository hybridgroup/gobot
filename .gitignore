.sass-cache
*.test
<<<<<<< HEAD
*.swp
profile.cov
=======
profile.cov
count.out
>>>>>>> 548b3f26
<|MERGE_RESOLUTION|>--- conflicted
+++ resolved
@@ -1,9 +1,5 @@
 .sass-cache
 *.test
-<<<<<<< HEAD
 *.swp
 profile.cov
-=======
-profile.cov
-count.out
->>>>>>> 548b3f26
+count.out