--- conflicted
+++ resolved
@@ -23,28 +23,6 @@
 	header   []uint8
 	body     []uint8
 	checksum uint8
-}
-
-// CollisionConfig provides configuration for the collision detection alogorithm.
-type CollisionConfig struct {
-	// Detection method type to use. Methods 01h and 02h are supported as
-	// of FW ver 1.42. Use 00h to completely disable this service.
-	Method uint8
-	// An 8-bit settable threshold for the X (left/right) axes of Sphero.
-	// A value of 00h disables the contribution of that axis.
-	Xt uint8
-	// An 8-bit settable threshold for the Y (front/back) axes of Sphero.
-	// A value of 00h disables the contribution of that axis.
-	Yt uint8
-	// An 8-bit settable speed value for the X axes. This setting is ranged
-	// by the speed, then added to Xt to generate the final threshold value.
-	Xs uint8
-	// An 8-bit settable speed value for the Y axes. This setting is ranged
-	// by the speed, then added to Yt to generate the final threshold value.
-	Ys uint8
-	// An 8-bit post-collision dead time to prevent retriggering; specified
-	// in 10ms increments.
-	Dead uint8
 }
 
 // Represents a Sphero
@@ -56,25 +34,9 @@
 	syncResponse    [][]uint8
 	packetChannel   chan *packet
 	responseChannel chan []uint8
-<<<<<<< HEAD
 	gobot.Eventer
 	gobot.Commander
-=======
-	cdConfigured    bool // Indicates if collision detection is configured.
-}
-
-type Collision struct {
-	// Normalized impact components (direction of the collision event):
-	X, Y, Z int16
-	// Thresholds exceeded by X (1h) and/or Y (2h) axis (bitmask):
-	Axis byte
-	// Power that cross threshold Xt + Xs:
-	XMagnitude, YMagnitude int16
-	// Sphero's speed when impact detected:
-	Speed uint8
-	// Millisecond timer
-	Timestamp uint32
->>>>>>> 8856070d
+	cdConfigured bool // Indicates if collision detection is configured.
 }
 
 // NewSpheroDriver returns a new SpheroDriver given a SpheroAdaptor and name.
@@ -100,6 +62,7 @@
 	s.AddEvent(Error)
 	s.AddEvent(ChannelCollisions)
 	s.AddEvent(ChannelSensordata)
+
 	s.AddCommand("SetRGB", func(params map[string]interface{}) interface{} {
 		r := uint8(params["r"].(float64))
 		g := uint8(params["g"].(float64))
